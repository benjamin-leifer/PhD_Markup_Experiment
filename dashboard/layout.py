--- conflicted
+++ resolved
@@ -18,17 +18,16 @@
     return _layout()
 
 
-<<<<<<< HEAD
+
 def similar_samples_layout() -> html.Div:
     """Proxy to the similar samples tab layout."""
 
     from .similar_samples_tab import layout as _layout
-=======
+
 def import_stats_layout() -> html.Div:
     """Proxy to the import stats tab layout."""
 
     from .import_stats_tab import layout as _layout
->>>>>>> ce836cd8
 
     return _layout()
 
