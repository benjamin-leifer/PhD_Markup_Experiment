# flake8: noqa
# mypy: ignore-errors
import datetime
import io
import logging
import os
from functools import lru_cache
from pathlib import Path
from typing import Any, Dict, List
from urllib.parse import urlparse

try:  # pragma: no cover - optional dependency
    from battery_analysis import user_tracking
except Exception:  # pragma: no cover - provide dummy fallback

    class _UserTracking:
        @staticmethod
        def log_export(_name: str) -> None:
            """Fallback no-op logger."""

        @staticmethod
        def get_available_users() -> list[str]:  # type: ignore[override]
            return []

    user_tracking = _UserTracking()

import pandas as pd
from reportlab.lib.pagesizes import letter
from reportlab.pdfgen import canvas

try:  # pragma: no cover - database optional
    from battery_analysis import models
    from battery_analysis.models import Sample
    from mongoengine import connect
except Exception:  # pragma: no cover - allow running without DB
    models = None
    Sample = None
    connect = None

try:  # pragma: no cover - database utility optional
    from battery_analysis.utils.db import connect_with_fallback
except Exception:  # pragma: no cover - provide dummy fallback
    connect_with_fallback = None

from battery_analysis.utils.logging import get_logger

from Mongodb_implementation import get_client

logger = get_logger(__name__)


BASE_DIR = Path(__file__).resolve().parent
UPLOAD_DIR = BASE_DIR / "uploads"
UPLOAD_DIR.mkdir(exist_ok=True)
_uploaded_files: List[Dict] = []
_DB_CONNECTED: bool | None = None
_DB_ERROR: str | None = None

# ---------------------------------------------------------------------------
# User helpers
# ---------------------------------------------------------------------------


@lru_cache(maxsize=1)
def get_available_users() -> List[str]:
    """Return available usernames for the dashboard.

    The result is cached to avoid repeated lookups against the optional
    :mod:`battery_analysis.user_tracking` helper. When that package does not
    expose a helper or an error occurs, a small placeholder list is returned so
    the UI remains usable in offline or test environments.
    """

    for attr in ("get_available_users", "get_users", "available_users"):
        getter = getattr(user_tracking, attr, None)
        if callable(getter):
            try:
                users = list(getter())
                if users:
                    return users
            except Exception:
                pass
    return ["user1", "user2"]


# ---------------------------------------------------------------------------
# Database helpers
# ---------------------------------------------------------------------------


def db_connected() -> bool:
    """Return True if the MongoDB backend is reachable."""
    global _DB_CONNECTED, _DB_ERROR
    if _DB_CONNECTED is not None:
        return _DB_CONNECTED

    client = get_client()

    uri_env = os.getenv("MONGO_URI", "")
    host_env = os.getenv("MONGO_HOST", "localhost")
    port_env = os.getenv("MONGO_PORT", "27017")
    db_name = os.getenv("BATTERY_DB_NAME")
    if not db_name and uri_env:
        db_name = urlparse(uri_env).path.lstrip("/") or None
    db_name = db_name or "battery_test_db"
    uri = getattr(client, "_configured_uri", None) or uri_env or None
    host = getattr(client, "_configured_host", host_env)
    port = int(getattr(client, "_configured_port", port_env))
    logger.debug(
        "db_connected check using db=%s uri=%s host=%s port=%s",
        db_name,
        uri,
        host,
        port,
    )

    is_mock = False
    try:  # pragma: no cover - optional dependency
        import mongomock

        is_mock = isinstance(client, mongomock.MongoClient)
    except Exception:
        pass

    if not is_mock:
        try:
            client.admin.command("ping")
        except Exception as exc:
            logger.warning(
                "MongoDB ping failed for %s:%s (uri=%s): %s",
                host,
                port,
                uri,
                exc,
            )
            is_mock = True

    if is_mock:
        logger.warning(
            "Using mongomock client; database operations will use in-memory mock",
        )
<<<<<<< HEAD
        _DB_ERROR = "Using mongomock in-memory client"
=======
>>>>>>> 6cd5acfd
        _DB_CONNECTED = True
        return True

    if models is None or connect is None or Sample is None:
        missing = [
            name
            for name, val in [
                ("battery_analysis.models", models),
                ("mongoengine.connect", connect),
                ("Sample model", Sample),
            ]
            if val is None
        ]
<<<<<<< HEAD
        msg = f"Missing database dependencies: {', '.join(missing)}"
        logger.error(msg)
        _DB_ERROR = msg
=======
        logger.error("Missing database dependencies: %s", ", ".join(missing))
>>>>>>> 6cd5acfd
        _DB_CONNECTED = False
        return False
    logger.info(
        "Attempting MongoDB connection to %s",
        uri if uri else f"{host}:{port}",
    )
    try:
        connected = False
        if uri:
            if connect_with_fallback is not None:
                connected = connect_with_fallback(
                    db_name=db_name,
                    host=uri,
                    ask_if_fails=False,
                    alias="default",
                    serverSelectionTimeoutMS=2000,
                )
            else:
                connect(
                    db_name, host=uri, alias="default", serverSelectionTimeoutMS=2000
                )
                connected = True
        else:
            if connect_with_fallback is not None:
                connected = connect_with_fallback(
                    db_name=db_name,
                    host=host,
                    port=port,
                    ask_if_fails=False,
                    alias="default",
                    serverSelectionTimeoutMS=2000,
                )
            else:
                connect(
                    db_name,
                    host=host,
                    port=port,
                    alias="default",
                    serverSelectionTimeoutMS=2000,
                )
                connected = True
        if connected:
            logger.info(
                "MongoDB connection established to %s",
                uri if uri else f"{host}:{port}",
            )
            Sample.objects.first()  # type: ignore[attr-defined]
            _DB_ERROR = None
            _DB_CONNECTED = True
            return True
    except Exception as exc:
<<<<<<< HEAD
        msg = (
            f"MongoDB connection failed for {db_name} (host={host} port={port}): {exc}"
        )
        logger.exception(msg)
        _DB_ERROR = msg
    else:
        _DB_ERROR = f"MongoDB connection could not be established to {uri if uri else f'{host}:{port}'}"
        logger.error("%s; using demo data", _DB_ERROR)
=======
        logger.exception(
            "MongoDB connection failed for %s (host=%s port=%s): %s",
            db_name,
            host,
            port,
            exc,
        )
    logger.error(
        "MongoDB connection could not be established to %s; using demo data",
        uri if uri else f"{host}:{port}",
    )
>>>>>>> 6cd5acfd
    _DB_CONNECTED = False
    return False


def get_db_error() -> str | None:
    """Return the reason why the MongoDB connection is unavailable."""
    return _DB_ERROR


# ---------------------------------------------------------------------------
# Data retrieval
# ---------------------------------------------------------------------------


def get_cell_dataset(cell_code: str):
    """Return the :class:`CellDataset` for ``cell_code`` if it exists.

    The function simply looks up the ``CellDataset`` by ``cell_code`` and
    returns ``None`` when the dataset is missing or the database is
    unavailable.
    """

    if not cell_code or models is None or not db_connected():
        return None

    try:  # pragma: no cover - depends on MongoDB
        return models.CellDataset.get_by_cell_code(cell_code)  # type: ignore[attr-defined]
    except Exception:
        return None


def get_running_tests(
    limit: int | None = None,
    offset: int = 0,
    fields: List[str] | None = None,
) -> Dict[str, Any]:
    """Return currently running tests with minimal fields.

    Parameters
    ----------
    limit:
        Maximum number of rows to return. When ``None`` all rows are returned.
    offset:
        Number of initial rows to skip before returning results. Useful for
        implementing server-side pagination.
    fields:
        Optional list of :class:`TestResult` field names to fetch. When provided,
        MongoEngine's ``only`` is used to limit the fields retrieved from the
        database.

    Returns
    -------
    dict
        Dictionary with ``rows`` containing serialized test information and
        ``total`` with the total number of matching records.
    """

    now = datetime.datetime.now()
    if not db_connected():
        return {"rows": [], "total": 0}
    try:  # pragma: no cover - requires database
        tests = models.TestResult.objects(validated=False)  # type: ignore[attr-defined]
        total = tests.count()
        tests = tests.order_by("-date")
        if fields:
            tests = tests.only(*fields)
        if offset:
            tests = tests.skip(offset)
        if limit:
            tests = tests.limit(limit)
    except Exception as exc:  # pragma: no cover - requires database
        raise RuntimeError("Failed to query running tests") from exc
    rows: List[Dict] = []
    for test in tests:
        try:
            sample = (
                test.sample.fetch() if hasattr(test.sample, "fetch") else test.sample
            )
            sample_name = getattr(sample, "name", str(sample.id))
        except Exception:
            sample_name = "Unknown"
        rows.append(
            {
                "cell_id": sample_name,
                "test_type": getattr(test, "test_type", ""),
                "timestamp": getattr(test, "date", now),
            }
        )
    return {"rows": rows, "total": total}


def get_upcoming_tests(
    limit: int | None = None,
    offset: int = 0,
    fields: List[str] | None = None,
) -> Dict[str, Any]:
    """Return upcoming scheduled tests with minimal fields.

    Parameters
    ----------
    limit:
        Maximum number of rows to return. When ``None`` all rows are returned.
    offset:
        Number of initial rows to skip before returning results. Useful for
        implementing server-side pagination.
    fields:
        Optional list of :class:`TestResult` field names to fetch. When provided,
        MongoEngine's ``only`` is used to limit the fields retrieved from the
        database.

    Returns
    -------
    dict
        Dictionary with ``rows`` containing serialized test information and
        ``total`` with the total number of matching records.
    """

    now = datetime.datetime.now()
    if not db_connected():
        return {"rows": [], "total": 0}
    try:  # pragma: no cover - requires database
        tests = models.TestResult.objects(date__gt=now)  # type: ignore[attr-defined]
        total = tests.count()
        tests = tests.order_by("date")
        if fields:
            tests = tests.only(*fields)
        if offset:
            tests = tests.skip(offset)
        if limit:
            tests = tests.limit(limit)
    except Exception as exc:  # pragma: no cover - requires database
        raise RuntimeError("Failed to query upcoming tests") from exc
    rows: List[Dict] = []
    for test in tests:
        try:
            sample = (
                test.sample.fetch() if hasattr(test.sample, "fetch") else test.sample
            )
            sample_name = getattr(sample, "name", str(sample.id))
        except Exception:
            sample_name = "Unknown"
        rows.append(
            {
                "cell_id": sample_name,
                "test_type": getattr(test, "test_type", getattr(test, "name", "")),
                "timestamp": getattr(test, "date", now),
            }
        )
    return {"rows": rows, "total": total}


def get_summary_stats() -> Dict:
    """Return summary statistics about tests."""
    if not db_connected():
        return {}
    try:  # pragma: no cover - requires database
        running = models.TestResult.objects(validated=False).count()  # type: ignore[attr-defined]
        today = datetime.datetime.combine(datetime.date.today(), datetime.time())
        completed = models.TestResult.objects(date__gte=today, validated=True).count()  # type: ignore[attr-defined]
        failures = models.TestResult.objects(notes__icontains="fail").count()  # type: ignore[attr-defined]
        return {
            "running": running,
            "completed_today": completed,
            "failures": failures,
        }
    except Exception as exc:  # pragma: no cover - requires database
        raise RuntimeError("Failed to query summary stats") from exc


def get_test_metadata(cell_id: str) -> Dict:
    """Return detailed metadata for ``cell_id``."""
    if not db_connected():
        raise RuntimeError("Database unavailable")
    try:  # pragma: no cover - requires database
        sample = models.Sample.get_by_name(cell_id)  # type: ignore[attr-defined]
    except Exception as exc:  # pragma: no cover - requires database
        raise RuntimeError(f"Failed to fetch metadata for {cell_id}") from exc
    if not sample:
        raise RuntimeError(f"Sample {cell_id} not found")
    formation = getattr(sample, "formation_date", None)
    return {
        "cell_id": cell_id,
        "chemistry": getattr(sample, "chemistry", "Unknown"),
        "formation_date": formation.strftime("%Y-%m-%d") if formation else "Unknown",
        "notes": getattr(sample, "notes", ""),
    }


def add_new_material(name: str, chemistry: str, notes: str) -> None:
    """Store a new material entry or log the details.

    When the database is available the helper uses
    :func:`Sample.get_or_create` to ensure a unique entry for the material.
    """

    if db_connected() and Sample is not None:  # pragma: no cover - requires database
        try:
            models.Sample.get_or_create(  # type: ignore[attr-defined]
                name, chemistry=chemistry, notes=notes
            )
            return
        except Exception:
            pass
    logger.info("New material added: %s, %s, %s", name, chemistry, notes)


def get_running_tests_csv(
    limit: int | None = None, fields: List[str] | None = None
) -> str:
    """Return running tests data formatted as CSV."""
    data = get_running_tests(limit=limit, fields=fields)["rows"]
    df = pd.DataFrame(data)
    user_tracking.log_export("running_csv")
    return df.to_csv(index=False)


def get_upcoming_tests_csv(
    limit: int | None = None, fields: List[str] | None = None
) -> str:
    """Return upcoming tests data formatted as CSV."""
    data = get_upcoming_tests(limit=limit, fields=fields)["rows"]
    df = pd.DataFrame(data)
    user_tracking.log_export("upcoming_csv")
    return df.to_csv(index=False)


def _tests_to_pdf(rows: List[Dict]) -> bytes:
    """Helper to render test rows into a simple PDF."""
    buffer = io.BytesIO()
    pdf = canvas.Canvas(buffer, pagesize=letter)
    width, height = letter
    y = height - 40
    for row in rows:
        parts = []
        for key, val in row.items():
            if isinstance(val, datetime.datetime):
                parts.append(f"{key}: {val.strftime('%Y-%m-%d %H:%M')}")
            else:
                parts.append(f"{key}: {val}")
        pdf.drawString(40, y, " | ".join(parts))
        y -= 20
        if y < 40:
            pdf.showPage()
            y = height - 40
    pdf.save()
    buffer.seek(0)
    return buffer.getvalue()


def get_running_tests_pdf(
    limit: int | None = None, fields: List[str] | None = None
) -> bytes:
    """Return running tests data formatted as PDF bytes."""
    user_tracking.log_export("running_pdf")
    rows = get_running_tests(limit=limit, fields=fields)["rows"]
    return _tests_to_pdf(rows)


def get_upcoming_tests_pdf(
    limit: int | None = None, fields: List[str] | None = None
) -> bytes:
    """Return upcoming tests data formatted as PDF bytes."""
    user_tracking.log_export("upcoming_pdf")
    rows = get_upcoming_tests(limit=limit, fields=fields)["rows"]
    return _tests_to_pdf(rows)


def store_temp_upload(filename: str, content: bytes) -> str:
    """Save raw uploaded file content to server-side storage."""
    path = UPLOAD_DIR / filename
    with open(path, "wb") as f:
        f.write(content)
    return str(path)


def register_upload(filename: str, path: str, cycles, metadata) -> None:
    """Persist parsed upload information in memory."""
    _uploaded_files.append(
        {"filename": filename, "path": path, "cycles": cycles, "metadata": metadata}
    )


def get_uploaded_files() -> List[Dict]:
    """Return list of uploaded files and metadata."""
    return _uploaded_files<|MERGE_RESOLUTION|>--- conflicted
+++ resolved
@@ -139,10 +139,7 @@
         logger.warning(
             "Using mongomock client; database operations will use in-memory mock",
         )
-<<<<<<< HEAD
         _DB_ERROR = "Using mongomock in-memory client"
-=======
->>>>>>> 6cd5acfd
         _DB_CONNECTED = True
         return True
 
@@ -156,13 +153,10 @@
             ]
             if val is None
         ]
-<<<<<<< HEAD
         msg = f"Missing database dependencies: {', '.join(missing)}"
         logger.error(msg)
         _DB_ERROR = msg
-=======
         logger.error("Missing database dependencies: %s", ", ".join(missing))
->>>>>>> 6cd5acfd
         _DB_CONNECTED = False
         return False
     logger.info(
@@ -214,7 +208,6 @@
             _DB_CONNECTED = True
             return True
     except Exception as exc:
-<<<<<<< HEAD
         msg = (
             f"MongoDB connection failed for {db_name} (host={host} port={port}): {exc}"
         )
@@ -223,7 +216,6 @@
     else:
         _DB_ERROR = f"MongoDB connection could not be established to {uri if uri else f'{host}:{port}'}"
         logger.error("%s; using demo data", _DB_ERROR)
-=======
         logger.exception(
             "MongoDB connection failed for %s (host=%s port=%s): %s",
             db_name,
@@ -235,7 +227,6 @@
         "MongoDB connection could not be established to %s; using demo data",
         uri if uri else f"{host}:{port}",
     )
->>>>>>> 6cd5acfd
     _DB_CONNECTED = False
     return False
 
