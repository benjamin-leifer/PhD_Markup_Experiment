--- conflicted
+++ resolved
@@ -30,12 +30,9 @@
         auth,
         cell_flagger,
         comparison_tab,
-<<<<<<< HEAD
         similar_samples_tab,
-=======
         cycle_detail_tab,
         data_access,
->>>>>>> ce836cd8
         document_flow_tab,
         doe_tab,
         eis_tab,
