--- conflicted
+++ resolved
@@ -196,12 +196,10 @@
     """Return the layout for the trait filter tab."""
     chem_opts = [{"label": c, "value": c} for c in get_distinct_values("chemistry")]
     manu_opts = [{"label": m, "value": m} for m in get_distinct_values("manufacturer")]
-<<<<<<< HEAD
     add_opts = [{"label": a, "value": a} for a in get_distinct_values("additive")]
     tag_opts = [{"label": t, "value": t} for t in get_distinct_values("tags")]
-=======
     saved_opts = [{"label": f["name"], "value": f["name"]} for f in saved_filters.list_filters()]
->>>>>>> 8b78970b
+
 
     return html.Div(
         [
@@ -248,7 +246,7 @@
             ),
             dcc.Tabs(
                 [
-<<<<<<< HEAD
+
                     dbc.Col(
                         dcc.Dropdown(
                             options=add_opts,
@@ -336,7 +334,7 @@
             dbc.Row(
                 [
                     dbc.Col(html.Div(id=RESULTS_DIV)),
-=======
+
                     dcc.Tab(html.Div(id=RESULTS_DIV), label="Results"),
                     dcc.Tab(
                         html.Div(
@@ -365,7 +363,7 @@
                         ),
                         label="Overlay Plots",
                     ),
->>>>>>> 8b78970b
+
                 ]
             ),
         ]
@@ -397,7 +395,7 @@
         Input(SAVED_FILTER_DROPDOWN, "value"),
         State(CHEMISTRY_DROPDOWN, "value"),
         State(MANUFACTURER_DROPDOWN, "value"),
-<<<<<<< HEAD
+
         State(ADDITIVE_DROPDOWN, "value"),
         State(ADDITIVE_MODE, "value"),
         State(TAG_DROPDOWN, "value"),
@@ -434,7 +432,6 @@
             thick_max,
         )
         rows = filter_samples(query)
-=======
         State(METRIC_RADIO, "value"),
         prevent_initial_call=True,
     )
@@ -442,7 +439,6 @@
     def _update_results(n_clicks, _saved_name, chemistry, manufacturer):
 
         rows = filter_samples(chemistry, manufacturer)
->>>>>>> 8b78970b
         table = _build_table(rows) if rows else dbc.Alert("No results", color="warning")
 
         fig = plot_overlay.plot_overlay(rows, metric=metric)
