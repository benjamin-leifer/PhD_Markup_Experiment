# PhD_Markup_Experiment
This is my trial of notekeeping on Github. Let's see how it works out

## Installation

The repository includes the battery analysis package in
`Python_Codes/BLeifer_Battery_Analysis`. To install the required
dependencies, navigate to that folder and run:

```bash
pip install .
```

Additional optional features are available. Install them by passing one
of the extras:

```bash
pip install ".[biologic_mpr]"  # BioLogic .mpr file support
pip install ".[eis]"          # EIS tools
pip install ".[pybamm]"       # PyBAMM modeling
pip install ".[all]"          # everything
```

The package requires a running MongoDB instance for data storage.

<<<<<<< HEAD
## Running Tests

Install the development requirements first:

```bash
pip install -r requirements-dev.txt
```

Then execute the test suite with:

```bash
pytest
```
=======
## License

This project is licensed under the [MIT License](LICENSE).
>>>>>>> ff37613f
<|MERGE_RESOLUTION|>--- conflicted
+++ resolved
@@ -22,23 +22,3 @@
 ```
 
 The package requires a running MongoDB instance for data storage.
-
-<<<<<<< HEAD
-## Running Tests
-
-Install the development requirements first:
-
-```bash
-pip install -r requirements-dev.txt
-```
-
-Then execute the test suite with:
-
-```bash
-pytest
-```
-=======
-## License
-
-This project is licensed under the [MIT License](LICENSE).
->>>>>>> ff37613f
